"""
DCMReader which handles data parsing.
"""

import os
import re
import logging

from dcmReader.dcm_parameter import DcmParameter
from dcmReader.dcm_function import DcmFunction
from dcmReader.dcm_parameter_block import DcmParameterBlock
from dcmReader.dcm_characteristic_line import DcmCharacteristicLine
from dcmReader.dcm_fixed_characteristic_line import DcmFixedCharacteristicLine
from dcmReader.dcm_group_characteristic_line import DcmGroupCharacteristicLine
from dcmReader.dcm_characteristic_map import DcmCharacteristicMap
from dcmReader.dcm_fixed_characteristic_map import DcmFixedCharacteristicMap
from dcmReader.dcm_group_characteristic_map import DcmGroupCharacteristicMap
from dcmReader.dcm_distribution import DcmDistribution

logging.basicConfig(format="%(levelname)s: %(message)s", level=logging.DEBUG)
logger = logging.getLogger(__name__)


class DcmReader:
    """Parser for the DCM (Data Conservation Format) format used by e.g. Vector, ETAS,..."""

    def __init__(self):
        self._file_header = ""
        self._file_header_finished = False
        self._functions_list = []
        self._parameter_list = []
        self._block_parameter_list = []
        self._characteristic_line_list = []
        self._fixed_characteristic_line_list = []
        self._group_characteristic_line_list = []
        self._characteristic_map_list = []
        self._fixed_characteristic_map_list = []
        self._group_characteristic_map_list = []
        self._distribution_list = []

    def parse_variant(self, line):
        """Parses a variant field

        Args:
            line (str): One line of the DCM file

        Returns:
            Parsed variant either as float/int if variant is value
            or as str if variant is text field
        """
        variant = re.search(r"VAR\s+(.*?)=(.*)", line.strip())
        value = None
        try:
            value = self.convert_value(str(variant.group(2)).strip())
        except ValueError:
            value = str(variant.group(2)).strip('" ')
        return {str(variant.group(1)).strip(): value}

    @staticmethod
    def parse_string(line):
        """Parses a text field

        Args:
            line (str): One line of the DCM file

        Returns:
            Parsed text field
        """
        return line.split(" ", 1)[1].strip(' "')

    def parse_block_parameters(self, line):
        """Parses a block parameters line

        Args:
            line (str): One line of the DCM file

        Returns:
            Parsed block parameters as list
        """
        parameters = line.split(" ", 1)[1]
        parameters = " ".join(parameters.split()).split()
        return [self.convert_value(i) for i in parameters]

    @staticmethod
    def convert_value(value):
        """Converts a text value to the correct number

        Args:
            value (str): String to convert

        Returns:
            Value as int or float
        """
        try:
            float_value = float(value)
            # Check if . is in value, so even if float could
            # be integer return as float
            if float_value.is_integer() and "." not in value:
                return int(float_value)

            return float_value

        except ValueError as err:
            raise ValueError(f"Cannot convert {value} from string to number.") from err

    def write(self, file) -> None:
        """Writes the current DCM object to a dcm file

        Args:
            file(str): DCM file to write
        """
        if not file.endswith(".dcm"):
            file += ".dcm"

        with open(file, "w", encoding="utf-8") as dcm_file:
            dcm_file.writelines(str(self))

    def read(self, file) -> None:
        """Reads and processes the given file.

        Args:
            file(str): DCM file to parse
        """
        _dcm_format = None

<<<<<<< HEAD
        with open(file, "r") as f:
            for line in f:
=======
        comment_qualifier = ("!", "*", ".")

        with open(file, "r", encoding="utf-8") as dcm_file:
            for line in dcm_file:
>>>>>>> 10a14121
                # Remove whitespaces
                line = line.strip()

                # Check if line is comment
<<<<<<< HEAD
                if line.startswith(("!", "*", ".")):
                    if not self._fileHeaderFinished:
                        self._fileHeader = (
                            self._fileHeader + line[1:].strip() + os.linesep
                        )
=======
                if line.startswith(comment_qualifier):
                    if not self._file_header_finished:
                        self._file_header = self._file_header + line[1:].strip() + os.linesep
>>>>>>> 10a14121
                    continue

                # At this point first comment block passed
                self._file_header_finished = True

                # Check if empty line
                if line == "":
                    continue

                # Check if format version line
                if _dcm_format is None:
                    if line.startswith("KONSERVIERUNG_FORMAT"):
<<<<<<< HEAD
                        _dcmFormat = float(
                            re.search(r"(\d\.\d)", line.strip()).group(1)
                        )
                        continue
                    else:
                        logging.info(f"Found line: {line}")
                        raise Exception(
                            "Incorrect file structure. DCM file format has to be first entry!"
                        )
=======
                        _dcm_format = float(re.search(r"(\d\.\d)", line.strip()).group(1))
                        continue

                    logging.info("Found line: %s", line)
                    raise Exception("Incorrect file structure. DCM file format has to be first entry!")
>>>>>>> 10a14121

                # Check if functions start
                if line.startswith("FUNKTIONEN"):
                    while True:
                        line = dcm_file.readline()
                        if line.startswith("END"):
                            break
<<<<<<< HEAD
                        functionMatch = re.search(
                            r"FKT (.*?)(?: \"(.*?)?\"(?: \"(.*?)?\")?)?$", line.strip()
                        )
                        self._functionsList.append(
=======
                        function_match = re.search(r"FKT (.*?)(?: \"(.*?)?\"(?: \"(.*?)?\")?)?$", line.strip())
                        self._functions_list.append(
>>>>>>> 10a14121
                            DcmFunction(
                                function_match.group(1),
                                function_match.group(2),
                                function_match.group(3),
                            )
                        )

                # Check if parameter starts
                elif line.startswith("FESTWERT "):
                    name = self.parse_string(line)
                    found_parameter = DcmParameter(name)
                    while True:
                        line = dcm_file.readline().strip()

                        if line.startswith("END"):
                            break

                        if line.startswith("LANGNAME"):
                            found_parameter.description = self.parse_string(line)
                        elif line.startswith("DISPLAYNAME"):
                            found_parameter.display_name = self.parse_string(line)
                        elif line.startswith("FUNKTION"):
                            found_parameter.function = self.parse_string(line)
                        elif line.startswith("WERT"):
<<<<<<< HEAD
                            foundParameter.value = self.convertValue(
                                line.split(" ", 1)[1].strip()
                            )
=======
                            found_parameter.value = self.convert_value(line.split(" ", 1)[1].strip())
>>>>>>> 10a14121
                        elif line.startswith("EINHEIT_W"):
                            found_parameter.unit = self.parse_string(line)
                        elif line.startswith("VAR"):
                            found_parameter.variants.update(self.parse_variant(line))
                        elif line.startswith("TEXT"):
<<<<<<< HEAD
                            foundParameter.text = self.parseString(line)
                        else:
                            if not line.startswith("*"):
                                logger.warning(f"Unknown parameter field: {line}")
=======
                            found_parameter.text = self.parse_string(line)
                        elif line.startswith(comment_qualifier):
                            if found_parameter.comment is None:
                                found_parameter.comment = line[1:].strip() + os.linesep
                            else:
                                found_parameter.comment += line[1:].strip() + os.linesep
                        else:
                            logger.warning("Unknown parameter field: %s", line)
>>>>>>> 10a14121

                    self._parameter_list.append(found_parameter)

                # Check if parameter block start
                elif line.startswith("FESTWERTEBLOCK"):
<<<<<<< HEAD
                    blockData = re.search(
                        r"FESTWERTEBLOCK\s+(.*?)\s+(\d+)(?:\s+\@\s+(\d+))?",
                        line.strip(),
                    )
                    foundBlockParameter = DcmParameterBlock(blockData.group(1))
                    foundBlockParameter.x_dimension = self.convertValue(
                        blockData.group(2)
                    )
                    foundBlockParameter.y_dimension = (
                        self.convertValue(blockData.group(3))
                        if blockData.group(3) is not None
                        else 1
=======
                    block_data = re.search(r"FESTWERTEBLOCK\s+(.*?)\s+(\d+)(?:\s+\@\s+(\d+))?", line.strip())
                    found_block_parameter = DcmParameterBlock(block_data.group(1))
                    found_block_parameter.x_dimension = self.convert_value(block_data.group(2))
                    found_block_parameter.y_dimension = (
                        self.convert_value(block_data.group(3)) if block_data.group(3) is not None else 1
>>>>>>> 10a14121
                    )
                    while True:
                        line = dcm_file.readline().strip()
                        if line.startswith("END"):
<<<<<<< HEAD
                            if (
                                len(foundBlockParameter.values)
                                != foundBlockParameter.y_dimension
                            ):
                                logger.error(
                                    f"Y dimension in {foundBlockParameter.name} do not match description!"
                                )
=======
                            if len(found_block_parameter.values) != found_block_parameter.y_dimension:
                                logger.error("Y dimension in %s do not match description!", found_block_parameter.name)
>>>>>>> 10a14121
                            break

                        if line.startswith("LANGNAME"):
                            found_block_parameter.description = self.parse_string(line)
                        elif line.startswith("DISPLAYNAME"):
                            found_block_parameter.display_name = self.parse_string(line)
                        elif line.startswith("FUNKTION"):
                            found_block_parameter.function = self.parse_string(line)
                        elif line.startswith("WERT"):
<<<<<<< HEAD
                            parameters = self.parseBlockParameters(line)
                            if len(parameters) != foundBlockParameter.x_dimension:
                                logger.error(
                                    f"X dimension in {foundBlockParameter.name} do not match description!"
                                )
                            foundBlockParameter.values.append(parameters)
=======
                            parameters = self.parse_block_parameters(line)
                            if len(parameters) != found_block_parameter.x_dimension:
                                logger.error("X dimension in %s do not match description!", found_block_parameter.name)
                            found_block_parameter.values.append(parameters)
>>>>>>> 10a14121
                        elif line.startswith("EINHEIT_W"):
                            found_block_parameter.unit = self.parse_string(line)
                        elif line.startswith("VAR"):
<<<<<<< HEAD
                            foundBlockParameter.variants.update(self.parseVariant(line))
                        else:
                            if not line.startswith("*"):
                                logger.warning(f"Unknown parameter field: {line}")
=======
                            found_block_parameter.variants.update(self.parse_variant(line))
                        elif line.startswith(comment_qualifier):
                            if found_block_parameter.comment is None:
                                found_block_parameter.comment = line[1:].strip() + os.linesep
                            else:
                                found_block_parameter.comment += line[1:].strip() + os.linesep
                        else:
                            logger.warning("Unknown parameter field: %s", line)
>>>>>>> 10a14121

                    self._block_parameter_list.append(found_block_parameter)

                # Check if characteristic line
                elif line.startswith("KENNLINIE"):
<<<<<<< HEAD
                    reMatch = re.search(r"KENNLINIE\s+(.*?)\s+(\d+)", line.strip())
                    foundCharacteristicLine = DcmCharacteristicLine(reMatch.group(1))
                    foundCharacteristicLine.x_dimension = self.convertValue(
                        reMatch.group(2)
                    )
=======
                    re_match = re.search(r"KENNLINIE\s+(.*?)\s+(\d+)", line.strip())
                    found_characteristic_line = DcmCharacteristicLine(re_match.group(1))
                    found_characteristic_line.x_dimension = self.convert_value(re_match.group(2))
>>>>>>> 10a14121
                    parameters = []
                    stx = []

                    while True:
                        line = dcm_file.readline().strip()
                        if line.startswith("END"):
<<<<<<< HEAD
                            if len(stx) != foundCharacteristicLine.x_dimension:
                                logger.error(
                                    f"X dimension in {foundCharacteristicLine.name} do not match description!"
                                )
                            if len(parameters) != foundCharacteristicLine.x_dimension:
=======
                            if len(stx) != found_characteristic_line.x_dimension:
                                logger.error("X dimension in %s \
                                    do not match description!", found_characteristic_line.name)
                            if len(parameters) != found_characteristic_line.x_dimension:
>>>>>>> 10a14121
                                logger.error(
                                    "Values dimension in %s \
                                        do not match description!", found_characteristic_line.name
                                )
                            found_characteristic_line.values = dict(zip(stx, parameters))
                            break

                        if line.startswith("LANGNAME"):
                            found_characteristic_line.description = self.parse_string(line)
                        elif line.startswith("DISPLAYNAME"):
<<<<<<< HEAD
                            foundCharacteristicLine.display_name = self.parseString(
                                line
                            )
=======
                            found_characteristic_line.display_name = self.parse_string(line)
>>>>>>> 10a14121
                        elif line.startswith("FUNKTION"):
                            found_characteristic_line.function = self.parse_string(line)
                        elif line.startswith("WERT"):
                            parameters.extend(self.parse_block_parameters(line))
                        elif line.startswith("ST/X"):
                            stx.extend(self.parse_block_parameters(line))
                        elif line.startswith("EINHEIT_W"):
                            found_characteristic_line.unit_values = self.parse_string(line)
                        elif line.startswith("EINHEIT_X"):
                            found_characteristic_line.unit_x = self.parse_string(line)
                        elif line.startswith("VAR"):
<<<<<<< HEAD
                            foundCharacteristicLine.variants.update(
                                self.parseVariant(line)
                            )
                        else:
                            if not line.startswith("*"):
                                logger.warning(f"Unknown parameter field: {line}")
=======
                            found_characteristic_line.variants.update(self.parse_variant(line))
                        elif line.startswith(comment_qualifier):
                            re_match = re.search(r"SSTX\s+(.*)", line)
                            if re_match:
                                found_characteristic_line.x_mapping = re_match.group(1)
                            else:
                                if found_characteristic_line.comment is None:
                                    found_characteristic_line.comment = line[1:].strip() + os.linesep
                                else:
                                    found_characteristic_line.comment += line[1:].strip() + os.linesep
                        else:
                            logger.warning("Unknown parameter field: %s", line)
>>>>>>> 10a14121

                    self._characteristic_line_list.append(found_characteristic_line)

                # Check if fixed characteristic line
                elif line.startswith("FESTKENNLINIE"):
<<<<<<< HEAD
                    reMatch = re.search(r"FESTKENNLINIE\s+(.*?)\s+(\d+)", line.strip())
                    foundFixedCharacteristicLine = DcmFixedCharacteristicLine(
                        reMatch.group(1)
                    )
                    foundFixedCharacteristicLine.x_dimension = self.convertValue(
                        reMatch.group(2)
                    )
=======
                    re_match = re.search(r"FESTKENNLINIE\s+(.*?)\s+(\d+)", line.strip())
                    found_fixed_characteristic_line = DcmFixedCharacteristicLine(re_match.group(1))
                    found_fixed_characteristic_line.x_dimension = self.convert_value(re_match.group(2))
>>>>>>> 10a14121
                    parameters = []
                    stx = []

                    while True:
                        line = dcm_file.readline().strip()
                        if line.startswith("END"):
                            if len(stx) != found_fixed_characteristic_line.x_dimension:
                                logger.error(
                                    "X dimension in %s do not match description!", found_fixed_characteristic_line.name
                                )
<<<<<<< HEAD
                            if (
                                len(parameters)
                                != foundFixedCharacteristicLine.x_dimension
                            ):
=======
                            if len(parameters) != found_fixed_characteristic_line.x_dimension:
>>>>>>> 10a14121
                                logger.error(
                                    "Values dimension in %s \
                                        do not match description!", found_fixed_characteristic_line.name
                                )
<<<<<<< HEAD
                            foundFixedCharacteristicLine.values = dict(
                                zip(stx, parameters)
                            )
                            break
                        elif line.startswith("LANGNAME"):
                            foundFixedCharacteristicLine.description = self.parseString(
                                line
                            )
                        elif line.startswith("DISPLAYNAME"):
                            foundFixedCharacteristicLine.display_name = (
                                self.parseString(line)
                            )
                        elif line.startswith("FUNKTION"):
                            foundFixedCharacteristicLine.function = self.parseString(
                                line
                            )
=======
                            found_fixed_characteristic_line.values = dict(zip(stx, parameters))
                            break

                        if line.startswith("LANGNAME"):
                            found_fixed_characteristic_line.description = self.parse_string(line)
                        elif line.startswith("DISPLAYNAME"):
                            found_fixed_characteristic_line.display_name = self.parse_string(line)
                        elif line.startswith("FUNKTION"):
                            found_fixed_characteristic_line.function = self.parse_string(line)
>>>>>>> 10a14121
                        elif line.startswith("WERT"):
                            parameters.extend(self.parse_block_parameters(line))
                        elif line.startswith("ST/X"):
                            stx.extend(self.parse_block_parameters(line))
                        elif line.startswith("EINHEIT_W"):
<<<<<<< HEAD
                            foundFixedCharacteristicLine.unit_values = self.parseString(
                                line
                            )
=======
                            found_fixed_characteristic_line.unit_values = self.parse_string(line)
>>>>>>> 10a14121
                        elif line.startswith("EINHEIT_X"):
                            found_fixed_characteristic_line.unit_x = self.parse_string(line)
                        elif line.startswith("VAR"):
<<<<<<< HEAD
                            foundFixedCharacteristicLine.variants.update(
                                self.parseVariant(line)
                            )
                        else:
                            if not line.startswith("*"):
                                logger.warning(f"Unknown parameter field: {line}")

                    self._fixedCharacteristicLineList.append(
                        foundFixedCharacteristicLine
                    )

                # Check if group characteristic line
                elif line.startswith("GRUPPENKENNLINIE"):
                    reMatch = re.search(
                        r"GRUPPENKENNLINIE\s+(.*?)\s+(\d+)", line.strip()
                    )
                    foundGroupCharacteristicLine = DcmGroupCharacteristicLine(
                        reMatch.group(1)
                    )
                    foundGroupCharacteristicLine.x_dimension = self.convertValue(
                        reMatch.group(2)
                    )
=======
                            found_fixed_characteristic_line.variants.update(self.parse_variant(line))
                        elif line.startswith(comment_qualifier):
                            re_match = re.search(r"SSTX\s+(.*)", line)
                            if re_match:
                                found_fixed_characteristic_line.x_mapping = re_match.group(1)
                            else:
                                if found_fixed_characteristic_line.comment is None:
                                    found_fixed_characteristic_line.comment = line[1:].strip() + os.linesep
                                else:
                                    found_fixed_characteristic_line.comment += line[1:].strip() + os.linesep
                        else:
                            logger.warning("Unknown parameter field: %s", line)

                    self._fixed_characteristic_line_list.append(found_fixed_characteristic_line)

                # Check if group characteristic line
                elif line.startswith("GRUPPENKENNLINIE"):
                    re_match = re.search(r"GRUPPENKENNLINIE\s+(.*?)\s+(\d+)", line.strip())
                    found_group_characteristic_line = DcmGroupCharacteristicLine(re_match.group(1))
                    found_group_characteristic_line.x_dimension = self.convert_value(re_match.group(2))
>>>>>>> 10a14121
                    parameters = []
                    stx = []

                    while True:
                        line = dcm_file.readline().strip()
                        if line.startswith("END"):
<<<<<<< HEAD
                            if (
                                len(parameters)
                                != foundGroupCharacteristicLine.x_dimension
                            ):
=======
                            if len(parameters) != found_group_characteristic_line.x_dimension:
>>>>>>> 10a14121
                                logger.error(
                                    "Values dimension in %s \
                                        do not match description!", found_group_characteristic_line.name
                                )
                            if len(stx) != found_group_characteristic_line.x_dimension:
                                logger.error(
                                    "X dimension in %s \
                                        do not match description!", found_group_characteristic_line.name
                                )
<<<<<<< HEAD
                            foundGroupCharacteristicLine.values = dict(
                                zip(stx, parameters)
                            )
                            break
                        elif line.startswith("LANGNAME"):
                            foundGroupCharacteristicLine.description = self.parseString(
                                line
                            )
                        elif line.startswith("DISPLAYNAME"):
                            foundGroupCharacteristicLine.display_name = (
                                self.parseString(line)
                            )
                        elif line.startswith("FUNKTION"):
                            foundGroupCharacteristicLine.function = self.parseString(
                                line
                            )
=======
                            found_group_characteristic_line.values = dict(zip(stx, parameters))
                            break

                        if line.startswith("LANGNAME"):
                            found_group_characteristic_line.description = self.parse_string(line)
                        elif line.startswith("DISPLAYNAME"):
                            found_group_characteristic_line.display_name = self.parse_string(line)
                        elif line.startswith("FUNKTION"):
                            found_group_characteristic_line.function = self.parse_string(line)
>>>>>>> 10a14121
                        elif line.startswith("WERT"):
                            parameters.extend(self.parse_block_parameters(line))
                        elif line.startswith("ST/X"):
                            stx.extend(self.parse_block_parameters(line))
                        elif line.startswith("EINHEIT_W"):
<<<<<<< HEAD
                            foundGroupCharacteristicLine.unit_values = self.parseString(
                                line
                            )
=======
                            found_group_characteristic_line.unit_values = self.parse_string(line)
>>>>>>> 10a14121
                        elif line.startswith("EINHEIT_X"):
                            found_group_characteristic_line.unit_x = self.parse_string(line)
                        elif line.startswith("VAR"):
<<<<<<< HEAD
                            foundGroupCharacteristicLine.variants.update(
                                self.parseVariant(line)
                            )
                        else:
                            if not line.startswith("*"):
                                logger.warning(f"Unknown parameter field: {line}")

                    self._groupCharacteristicLineList.append(
                        foundGroupCharacteristicLine
                    )

                # Check for characteristic map
                elif line.startswith("KENNFELD "):
                    # reMatch = re.search(r"KENNFELD\s+(.*?)\s+(\d+)\s+(\d+)", line.strip())
                    # foundCharacteristicMap = DcmCharacteristicMap(reMatch.group(1))
                    # # foundCharacteristicMap.x_dimension = self.convertValue(reMatch.group(2))
                    # # foundCharacteristicMap.y_dimension = self.convertValue(reMatch.group(3))
                    # stx = []
                    # sty = None

                    # while True:
                    #     line = f.readline().strip()
                    #     if line.startswith("END"):
                    #         if len(foundCharacteristicMap.values) != foundCharacteristicMap.y_dimension:
                    #             logger.error(
                    #                 f"Values dimension in {foundCharacteristicMap.name} does not match description!"
                    #             )
                    #         if len(stx) != foundCharacteristicMap.x_dimension:
                    #             logger.error(f"X dimension in {foundCharacteristicMap.name} do not match description!")
                    #         for name, entry in foundCharacteristicMap.values.items():
                    #             if len(entry) != foundCharacteristicMap.x_dimension:
                    #                 logger.error(
                    #                     f"Values dimension in {foundCharacteristicMap.name} does not match description!"
                    #                 )
                    #             else:
                    #                 foundCharacteristicMap.values[name] = dict(zip(stx, entry))
                    #         break
                    #     elif line.startswith("LANGNAME"):
                    #         foundCharacteristicMap.description = self.parseString(line)
                    #     elif line.startswith("DISPLAYNAME"):
                    #         foundCharacteristicMap.display_name = self.parseString(line)
                    #     elif line.startswith("FUNKTION"):
                    #         foundCharacteristicMap.function = self.parseString(line)
                    #     elif line.startswith("WERT"):
                    #         if stx is None or sty is None:
                    #             raise ValueError(f"Values before stx/sty in {foundCharacteristicMap.name}")
                    #         parameters = self.parseBlockParameters(line)
                    #         if sty not in foundCharacteristicMap.values.keys():
                    #             foundCharacteristicMap.values[sty] = []
                    #         foundCharacteristicMap.values[sty].extend(parameters)
                    #     elif line.startswith("ST/X"):
                    #         stx.extend(self.parseBlockParameters(line))
                    #     elif line.startswith("ST/Y"):
                    #         sty = self.convertValue(line.split(" ", 1)[1].strip())
                    #     elif line.startswith("EINHEIT_W"):
                    #         foundCharacteristicMap.unit_values = self.parseString(line)
                    #     elif line.startswith("EINHEIT_X"):
                    #         foundCharacteristicMap.unit_x = self.parseString(line)
                    #     elif line.startswith("EINHEIT_Y"):
                    #         foundCharacteristicMap.unit_y = self.parseString(line)
                    #     elif line.startswith("VAR"):
                    #         foundCharacteristicMap.variants.update(self.parseVariant(line))
                    #     else:
                    #         if not line.startswith("*"):
                    #             logger.warning(f"Unknown parameter field: {line}")

                    reMatch = re.search(
                        r"KENNFELD\s+(.*?)\s+(\d+)\s+(\d+)", line.strip()
                    )
                    foundCharacteristicMap = DcmCharacteristicMap(reMatch.group(1))
                    x_dimension = self.convertValue(reMatch.group(2))
                    y_dimension = self.convertValue(reMatch.group(3))
=======
                            found_group_characteristic_line.variants.update(self.parse_variant(line))
                        elif line.startswith(comment_qualifier):
                            re_match = re.search(r"SSTX\s+(.*)", line)
                            if re_match:
                                found_group_characteristic_line.x_mapping = re_match.group(1)
                            else:
                                if found_group_characteristic_line.comment is None:
                                    found_group_characteristic_line.comment = line[1:].strip() + os.linesep
                                else:
                                    found_group_characteristic_line.comment += line[1:].strip() + os.linesep
                        else:
                            logger.warning("Unknown parameter field: %s", line)

                    self._group_characteristic_line_list.append(found_group_characteristic_line)

                # Check for characteristic map
                elif line.startswith("KENNFELD "):
                    re_match = re.search(r"KENNFELD\s+(.*?)\s+(\d+)\s+(\d+)", line.strip())
                    found_characteristic_map = DcmCharacteristicMap(re_match.group(1))
                    found_characteristic_map.x_dimension = self.convert_value(re_match.group(2))
                    found_characteristic_map.y_dimension = self.convert_value(re_match.group(3))
>>>>>>> 10a14121
                    stx = []
                    sty = None
                    stys = []
                    _values = dict()

                    while True:
                        line = dcm_file.readline().strip()
                        if line.startswith("END"):
<<<<<<< HEAD
                            if len(_values) != y_dimension:
=======
                            if len(found_characteristic_map.values) != found_characteristic_map.y_dimension:
>>>>>>> 10a14121
                                logger.error(
                                    "Values dimension in %s \
                                        does not match description!", found_characteristic_map.name
                                )
<<<<<<< HEAD
                            if len(stx) != x_dimension:
                                logger.error(
                                    f"X dimension in {foundCharacteristicMap.name} do not match description!"
                                )
                            for name, entry in _values.items():
                                if len(entry) != x_dimension:
=======
                            if len(stx) != found_characteristic_map.x_dimension:
                                logger.error("X dimension in %s \
                                    do not match description!", found_characteristic_map.name)
                            for name, entry in found_characteristic_map.values.items():
                                if len(entry) != found_characteristic_map.x_dimension:
>>>>>>> 10a14121
                                    logger.error(
                                        "Values dimension in %s \
                                            does not match description!", found_characteristic_map.name
                                    )
<<<<<<< HEAD

                            foundCharacteristicMap.values = list(_values.values())
                            foundCharacteristicMap.coords = (stx, stys)
                            break
                        elif line.startswith("LANGNAME"):
                            foundCharacteristicMap.attrs[
                                "description"
                            ] = self.parseString(line)
                        elif line.startswith("DISPLAYNAME"):
                            foundCharacteristicMap.attrs[
                                "display_name"
                            ] = self.parseString(line)
                        elif line.startswith("FUNKTION"):
                            foundCharacteristicMap.attrs["function"] = self.parseString(
                                line
                            )
                        elif line.startswith("WERT"):
                            if not (stx or stys):
                                raise ValueError(
                                    f"Values before stx/sty in {foundCharacteristicMap.name}"
                                )
                            parameters = self.parseBlockParameters(line)
                            if sty not in _values.keys():
                                _values[sty] = []
                            _values[sty].extend(parameters)
=======
                                else:
                                    found_characteristic_map.values[name] = dict(zip(stx, entry))
                            break

                        if line.startswith("LANGNAME"):
                            found_characteristic_map.description = self.parse_string(line)
                        elif line.startswith("DISPLAYNAME"):
                            found_characteristic_map.display_name = self.parse_string(line)
                        elif line.startswith("FUNKTION"):
                            found_characteristic_map.function = self.parse_string(line)
                        elif line.startswith("WERT"):
                            if stx is None or sty is None:
                                raise ValueError(f"Values before stx/sty in {found_characteristic_map.name}")
                            parameters = self.parse_block_parameters(line)
                            if sty not in found_characteristic_map.values:
                                found_characteristic_map.values[sty] = []
                            found_characteristic_map.values[sty].extend(parameters)
>>>>>>> 10a14121
                        elif line.startswith("ST/X"):
                            stx.extend(self.parse_block_parameters(line))
                        elif line.startswith("ST/Y"):
<<<<<<< HEAD
                            sty = self.convertValue(line.split(" ", 1)[1].strip())
                            stys.append(sty)
                        elif line.startswith("EINHEIT_W"):
                            foundCharacteristicMap.attrs["units"] = self.parseString(
                                line
                            )
                        elif line.startswith("EINHEIT_X"):
                            foundCharacteristicMap.attrs["units_x"] = self.parseString(
                                line
                            )
                        elif line.startswith("EINHEIT_Y"):
                            foundCharacteristicMap.attrs["units_y"] = self.parseString(
                                line
                            )
                        elif line.startswith("VAR"):
                            foundCharacteristicMap.attrs["variants"].update(
                                self.parseVariant(line)
                            )
                        else:
                            if not line.startswith("*"):
                                logger.warning(f"Unknown parameter field: {line}")
=======
                            sty = self.convert_value(line.split(" ", 1)[1].strip())
                        elif line.startswith("EINHEIT_W"):
                            found_characteristic_map.unit_values = self.parse_string(line)
                        elif line.startswith("EINHEIT_X"):
                            found_characteristic_map.unit_x = self.parse_string(line)
                        elif line.startswith("EINHEIT_Y"):
                            found_characteristic_map.unit_y = self.parse_string(line)
                        elif line.startswith("VAR"):
                            found_characteristic_map.variants.update(self.parse_variant(line))
                        elif line.startswith(comment_qualifier):
                            re_match_x = re.search(r"SSTX\s+(.*)", line)
                            re_match_y = re.search(r"SSTY\s+(.*)", line)
                            if re_match_x:
                                found_characteristic_map.x_mapping = re_match_x.group(1)
                            elif re_match_y:
                                found_characteristic_map.y_mapping = re_match_y.group(1)
                            else:
                                if found_characteristic_map.comment is None:
                                    found_characteristic_map.comment = line[1:].strip() + os.linesep
                                else:
                                    found_characteristic_map.comment += line[1:].strip() + os.linesep
                        else:
                            logger.warning("Unknown parameter field: %s", line)
>>>>>>> 10a14121

                    self._characteristic_map_list.append(found_characteristic_map)

                # Check for fixed characteristic map
                elif line.startswith("FESTKENNFELD "):
<<<<<<< HEAD
                    reMatch = re.search(
                        r"FESTKENNFELD\s+(.*?)\s+(\d+)\s+(\d+)", line.strip()
                    )
                    foundFixedCharacteristicMap = DcmFixedCharacteristicMap(
                        reMatch.group(1)
                    )
                    foundFixedCharacteristicMap.x_dimension = self.convertValue(
                        reMatch.group(2)
                    )
                    foundFixedCharacteristicMap.y_dimension = self.convertValue(
                        reMatch.group(3)
                    )
=======
                    re_match = re.search(r"FESTKENNFELD\s+(.*?)\s+(\d+)\s+(\d+)", line.strip())
                    found_fixed_characteristic_map = DcmFixedCharacteristicMap(re_match.group(1))
                    found_fixed_characteristic_map.x_dimension = self.convert_value(re_match.group(2))
                    found_fixed_characteristic_map.y_dimension = self.convert_value(re_match.group(3))
>>>>>>> 10a14121
                    stx = []
                    sty = None

                    while True:
                        line = dcm_file.readline().strip()
                        if line.startswith("END"):
<<<<<<< HEAD
                            if (
                                len(foundFixedCharacteristicMap.values)
                                != foundFixedCharacteristicMap.y_dimension
                            ):
=======
                            if len(found_fixed_characteristic_map.values) != found_fixed_characteristic_map.y_dimension:
>>>>>>> 10a14121
                                logger.error(
                                    "Values dimension in %s \
                                        does not match description!", found_fixed_characteristic_map.name
                                )
                            if len(stx) != found_fixed_characteristic_map.x_dimension:
                                logger.error(
                                    "X dimension in %s do not match description!", found_fixed_characteristic_map.name
                                )
<<<<<<< HEAD
                            for (
                                name,
                                entry,
                            ) in foundFixedCharacteristicMap.values.items():
                                if (
                                    len(entry)
                                    != foundFixedCharacteristicMap.x_dimension
                                ):
=======
                            for name, entry in found_fixed_characteristic_map.values.items():
                                if len(entry) != found_fixed_characteristic_map.x_dimension:
>>>>>>> 10a14121
                                    logger.error(
                                        "Values dimension in %s \
                                            does not match description!", found_fixed_characteristic_map.name
                                    )
                                else:
<<<<<<< HEAD
                                    foundFixedCharacteristicMap.values[name] = dict(
                                        zip(stx, entry)
                                    )
                            break
                        elif line.startswith("LANGNAME"):
                            foundFixedCharacteristicMap.description = self.parseString(
                                line
                            )
                        elif line.startswith("DISPLAYNAME"):
                            foundFixedCharacteristicMap.display_name = self.parseString(
                                line
                            )
                        elif line.startswith("FUNKTION"):
                            foundFixedCharacteristicMap.function = self.parseString(
                                line
                            )
                        elif line.startswith("WERT"):
                            if stx is None or sty is None:
                                raise ValueError(
                                    f"Values before stx/sty in {foundFixedCharacteristicMap.name}"
                                )
                            parameters = self.parseBlockParameters(line)
                            if sty not in foundFixedCharacteristicMap.values.keys():
                                foundFixedCharacteristicMap.values[sty] = []
                            foundFixedCharacteristicMap.values[sty].extend(parameters)
=======
                                    found_fixed_characteristic_map.values[name] = dict(zip(stx, entry))
                            break

                        if line.startswith("LANGNAME"):
                            found_fixed_characteristic_map.description = self.parse_string(line)
                        elif line.startswith("DISPLAYNAME"):
                            found_fixed_characteristic_map.display_name = self.parse_string(line)
                        elif line.startswith("FUNKTION"):
                            found_fixed_characteristic_map.function = self.parse_string(line)
                        elif line.startswith("WERT"):
                            if stx is None or sty is None:
                                raise ValueError(f"Values before stx/sty in {found_fixed_characteristic_map.name}")
                            parameters = self.parse_block_parameters(line)
                            if sty not in found_fixed_characteristic_map.values:
                                found_fixed_characteristic_map.values[sty] = []
                            found_fixed_characteristic_map.values[sty].extend(parameters)
>>>>>>> 10a14121
                        elif line.startswith("ST/X"):
                            stx.extend(self.parse_block_parameters(line))
                        elif line.startswith("ST/Y"):
                            sty = self.convert_value(line.split(" ", 1)[1].strip())
                        elif line.startswith("EINHEIT_W"):
<<<<<<< HEAD
                            foundFixedCharacteristicMap.unit_values = self.parseString(
                                line
                            )
=======
                            found_fixed_characteristic_map.unit_values = self.parse_string(line)
>>>>>>> 10a14121
                        elif line.startswith("EINHEIT_X"):
                            found_fixed_characteristic_map.unit_x = self.parse_string(line)
                        elif line.startswith("EINHEIT_Y"):
                            found_fixed_characteristic_map.unit_y = self.parse_string(line)
                        elif line.startswith("VAR"):
<<<<<<< HEAD
                            foundFixedCharacteristicMap.variants.update(
                                self.parseVariant(line)
                            )
                        else:
                            if not line.startswith("*"):
                                logger.warning(f"Unknown parameter field: {line}")
=======
                            found_fixed_characteristic_map.variants.update(self.parse_variant(line))
                        elif line.startswith(comment_qualifier):
                            re_match_x = re.search(r"SSTX\s+(.*)", line)
                            re_match_y = re.search(r"SSTY\s+(.*)", line)
                            if re_match_x:
                                found_fixed_characteristic_map.x_mapping = re_match_x.group(1)
                            elif re_match_y:
                                found_fixed_characteristic_map.y_mapping = re_match_y.group(1)
                            else:
                                if found_fixed_characteristic_map.comment is None:
                                    found_fixed_characteristic_map.comment = line[1:].strip() + os.linesep
                                else:
                                    found_fixed_characteristic_map.comment += line[1:].strip() + os.linesep
                        else:
                            logger.warning("Unknown parameter field: %s", line)
>>>>>>> 10a14121

                    self._fixed_characteristic_map_list.append(found_fixed_characteristic_map)

                # Check for group characteristic map
                elif line.startswith("GRUPPENKENNFELD "):
<<<<<<< HEAD
                    # reMatch = re.search(
                    #     r"GRUPPENKENNFELD\s+(.*?)\s+(\d+)\s+(\d+)", line.strip()
                    # )
                    # foundGroupCharacteristicMap = DcmGroupCharacteristicMap(
                    #     reMatch.group(1)
                    # )
                    # foundGroupCharacteristicMap.x_dimension = self.convertValue(
                    #     reMatch.group(2)
                    # )
                    # foundGroupCharacteristicMap.y_dimension = self.convertValue(
                    #     reMatch.group(3)
                    # )
                    # stx = []
                    # sty = None

                    # while True:
                    #     line = f.readline().strip()
                    #     if line.startswith("END"):
                    #         if (
                    #             len(foundGroupCharacteristicMap.values)
                    #             != foundGroupCharacteristicMap.y_dimension
                    #         ):
                    #             logger.error(
                    #                 f"Values dimension in {foundGroupCharacteristicMap.name} does not match description!"
                    #             )
                    #         if len(stx) != foundGroupCharacteristicMap.x_dimension:
                    #             logger.error(
                    #                 f"X dimension in {foundGroupCharacteristicMap.name} do not match description!"
                    #             )
                    #         for (
                    #             name,
                    #             entry,
                    #         ) in foundGroupCharacteristicMap.values.items():
                    #             if (
                    #                 len(entry)
                    #                 != foundGroupCharacteristicMap.x_dimension
                    #             ):
                    #                 logger.error(
                    #                     f"Values dimension in {foundGroupCharacteristicMap.name} does not match description!"
                    #                 )
                    #             else:
                    #                 foundGroupCharacteristicMap.values[name] = dict(
                    #                     zip(stx, entry)
                    #                 )
                    #         break
                    #     elif line.startswith("LANGNAME"):
                    #         foundGroupCharacteristicMap.description = self.parseString(
                    #             line
                    #         )
                    #     elif line.startswith("DISPLAYNAME"):
                    #         foundGroupCharacteristicMap.display_name = self.parseString(
                    #             line
                    #         )
                    #     elif line.startswith("FUNKTION"):
                    #         foundGroupCharacteristicMap.function = self.parseString(
                    #             line
                    #         )
                    #     elif line.startswith("WERT"):
                    #         if stx is None or sty is None:
                    #             raise ValueError(
                    #                 f"Values before stx/sty in {foundGroupCharacteristicMap.name}"
                    #             )
                    #         parameters = self.parseBlockParameters(line)
                    #         if sty not in foundGroupCharacteristicMap.values.keys():
                    #             foundGroupCharacteristicMap.values[sty] = []
                    #         foundGroupCharacteristicMap.values[sty].extend(parameters)
                    #     elif line.startswith("ST/X"):
                    #         stx.extend(self.parseBlockParameters(line))
                    #     elif line.startswith("ST/Y"):
                    #         sty = self.convertValue(line.split(" ", 1)[1].strip())
                    #     elif line.startswith("EINHEIT_W"):
                    #         foundGroupCharacteristicMap.unit_values = self.parseString(
                    #             line
                    #         )
                    #     elif line.startswith("EINHEIT_X"):
                    #         foundGroupCharacteristicMap.unit_x = self.parseString(line)
                    #     elif line.startswith("EINHEIT_Y"):
                    #         foundGroupCharacteristicMap.unit_y = self.parseString(line)
                    #     elif line.startswith("VAR"):
                    #         foundGroupCharacteristicMap.variants.update(
                    #             self.parseVariant(line)
                    #         )
                    #     else:
                    #         if not line.startswith("*"):
                    #             logger.warning(f"Unknown parameter field: {line}")

                    reMatch = re.search(
                        r"GRUPPENKENNFELD\s+(.*?)\s+(\d+)\s+(\d+)", line.strip()
                    )
                    foundGroupCharacteristicMap = DcmGroupCharacteristicMap(
                        reMatch.group(1)
                    )
                    x_dimension = self.convertValue(reMatch.group(2))
                    y_dimension = self.convertValue(reMatch.group(3))
=======
                    re_match = re.search(r"GRUPPENKENNFELD\s+(.*?)\s+(\d+)\s+(\d+)", line.strip())
                    found_group_characteristic_map = DcmGroupCharacteristicMap(re_match.group(1))
                    found_group_characteristic_map.x_dimension = self.convert_value(re_match.group(2))
                    found_group_characteristic_map.y_dimension = self.convert_value(re_match.group(3))
>>>>>>> 10a14121
                    stx = []
                    sty = None
                    stys = []
                    _values = dict()

                    while True:
                        line = dcm_file.readline().strip()
                        if line.startswith("END"):
<<<<<<< HEAD
                            if len(_values) != y_dimension:
=======
                            if len(found_group_characteristic_map.values) != found_group_characteristic_map.y_dimension:
>>>>>>> 10a14121
                                logger.error(
                                    "Values dimension in %s \
                                        does not match description!", found_group_characteristic_map.name
                                )
<<<<<<< HEAD
                            if len(stx) != x_dimension:
=======
                            if len(stx) != found_group_characteristic_map.x_dimension:
>>>>>>> 10a14121
                                logger.error(
                                    "X dimension in %s do not match description!", found_group_characteristic_map.name
                                )
<<<<<<< HEAD
                            for name, entry in _values.items():
                                if len(entry) != x_dimension:
=======
                            for name, entry in found_group_characteristic_map.values.items():
                                if len(entry) != found_group_characteristic_map.x_dimension:
>>>>>>> 10a14121
                                    logger.error(
                                        "Values dimension in %s \
                                            does not match description!", found_group_characteristic_map.name
                                    )
<<<<<<< HEAD

                            foundGroupCharacteristicMap.values = list(_values.values())
                            foundGroupCharacteristicMap.coords = (stx, stys)
                            break
                        elif line.startswith("LANGNAME"):
                            foundGroupCharacteristicMap.attrs[
                                "description"
                            ] = self.parseString(line)
                        elif line.startswith("DISPLAYNAME"):
                            foundGroupCharacteristicMap.attrs[
                                "display_name"
                            ] = self.parseString(line)
                        elif line.startswith("FUNKTION"):
                            foundGroupCharacteristicMap.attrs[
                                "function"
                            ] = self.parseString(line)
                        elif line.startswith("WERT"):
                            if not (stx or stys):
                                raise ValueError(
                                    f"Values before stx/sty in {foundGroupCharacteristicMap.name}"
                                )
                            parameters = self.parseBlockParameters(line)
                            if sty not in _values.keys():
                                _values[sty] = []
                            _values[sty].extend(parameters)
=======
                                else:
                                    found_group_characteristic_map.values[name] = dict(zip(stx, entry))
                            break

                        if line.startswith("LANGNAME"):
                            found_group_characteristic_map.description = self.parse_string(line)
                        elif line.startswith("DISPLAYNAME"):
                            found_group_characteristic_map.display_name = self.parse_string(line)
                        elif line.startswith("FUNKTION"):
                            found_group_characteristic_map.function = self.parse_string(line)
                        elif line.startswith("WERT"):
                            if stx is None or sty is None:
                                raise ValueError(f"Values before stx/sty in {found_group_characteristic_map.name}")
                            parameters = self.parse_block_parameters(line)
                            if sty not in found_group_characteristic_map.values:
                                found_group_characteristic_map.values[sty] = []
                            found_group_characteristic_map.values[sty].extend(parameters)
>>>>>>> 10a14121
                        elif line.startswith("ST/X"):
                            stx.extend(self.parse_block_parameters(line))
                        elif line.startswith("ST/Y"):
<<<<<<< HEAD
                            sty = self.convertValue(line.split(" ", 1)[1].strip())
                            stys.append(sty)
                        elif line.startswith("EINHEIT_W"):
                            foundGroupCharacteristicMap.attrs[
                                "units"
                            ] = self.parseString(line)
                        elif line.startswith("EINHEIT_X"):
                            foundGroupCharacteristicMap.attrs[
                                "units_x"
                            ] = self.parseString(line)
                        elif line.startswith("EINHEIT_Y"):
                            foundGroupCharacteristicMap.attrs[
                                "units_y"
                            ] = self.parseString(line)
                        elif line.startswith("VAR"):
                            foundGroupCharacteristicMap.attrs["variants"].update(
                                self.parseVariant(line)
                            )
                        else:
                            if not line.startswith("*"):
                                logger.warning(f"Unknown parameter field: {line}")
=======
                            sty = self.convert_value(line.split(" ", 1)[1].strip())
                        elif line.startswith("EINHEIT_W"):
                            found_group_characteristic_map.unit_values = self.parse_string(line)
                        elif line.startswith("EINHEIT_X"):
                            found_group_characteristic_map.unit_x = self.parse_string(line)
                        elif line.startswith("EINHEIT_Y"):
                            found_group_characteristic_map.unit_y = self.parse_string(line)
                        elif line.startswith("VAR"):
                            found_group_characteristic_map.variants.update(self.parse_variant(line))
                        elif line.startswith(comment_qualifier):
                            re_match_x = re.search(r"SSTX\s+(.*)", line)
                            re_match_y = re.search(r"SSTY\s+(.*)", line)
                            if re_match_x:
                                found_group_characteristic_map.x_mapping = re_match_x.group(1)
                            elif re_match_y:
                                found_group_characteristic_map.y_mapping = re_match_y.group(1)
                            else:
                                if found_group_characteristic_map.comment is None:
                                    found_group_characteristic_map.comment = line[1:].strip() + os.linesep
                                else:
                                    found_group_characteristic_map.comment += line[1:].strip() + os.linesep
                        else:
                            logger.warning("Unknown parameter field: %s", line)
>>>>>>> 10a14121

                    self._group_characteristic_map_list.append(found_group_characteristic_map)

                # Check if distribution
                elif line.startswith("STUETZSTELLENVERTEILUNG"):
<<<<<<< HEAD
                    reMatch = re.search(
                        r"STUETZSTELLENVERTEILUNG\s+(.*?)\s+(\d+)", line.strip()
                    )
                    foundDistribution = DcmDistribution(reMatch.group(1))
                    foundDistribution.x_dimension = self.convertValue(reMatch.group(2))
=======
                    re_match = re.search(r"STUETZSTELLENVERTEILUNG\s+(.*?)\s+(\d+)", line.strip())
                    found_distribution = DcmDistribution(re_match.group(1))
                    found_distribution.x_dimension = self.convert_value(re_match.group(2))
>>>>>>> 10a14121
                    parameters = None
                    stx = None

                    while True:
                        line = dcm_file.readline().strip()
                        if line.startswith("END"):
<<<<<<< HEAD
                            if (
                                len(foundDistribution.values)
                                != foundDistribution.x_dimension
                            ):
                                logger.error(
                                    f"X dimension in {foundDistribution.name} do not match description!"
                                )
=======
                            if len(found_distribution.values) != found_distribution.x_dimension:
                                logger.error("X dimension in %s do not match description!", found_distribution.name)
>>>>>>> 10a14121
                            break

                        if line.startswith("LANGNAME"):
                            found_distribution.description = self.parse_string(line)
                        elif line.startswith("DISPLAYNAME"):
                            found_distribution.display_name = self.parse_string(line)
                        elif line.startswith("FUNKTION"):
                            found_distribution.function = self.parse_string(line)
                        elif line.startswith("ST/X"):
<<<<<<< HEAD
                            foundDistribution.values.extend(
                                self.parseBlockParameters(line)
                            )
=======
                            found_distribution.values.extend(self.parse_block_parameters(line))
>>>>>>> 10a14121
                        elif line.startswith("EINHEIT_X"):
                            found_distribution.unit_x = self.parse_string(line)
                        elif line.startswith("VAR"):
<<<<<<< HEAD
                            foundDistribution.variants.update(self.parseVariant(line))
                        else:
                            if not line.startswith("*"):
                                logger.warning(f"Unknown parameter field: {line}")
=======
                            found_distribution.variants.update(self.parse_variant(line))
                        elif line.startswith(comment_qualifier):
                            if found_distribution.comment is None:
                                found_distribution.comment = line[1:].strip() + os.linesep
                            else:
                                found_distribution.comment += line[1:].strip() + os.linesep
                        else:
                            logger.warning("Unknown parameter field: %s", line)
>>>>>>> 10a14121

                    self._distribution_list.append(found_distribution)

                # Unknown start of line
                else:
                    logger.warning("Unknown line detected\n%s", line)

    def get_functions(self) -> list:
        """Returns all found functions as a list"""
        return self._functions_list

    def get_parameters(self) -> list:
        """Returns all found parameters as a list"""
        return self._parameter_list

    def get_block_parameters(self) -> list:
        """Returns all found block parameters as a list"""
        return self._block_parameter_list

    def get_characteristic_lines(self) -> list:
        """Returns all found characteristic lines as a list"""
        return self._characteristic_line_list

    def get_fixed_characteristic_lines(self) -> list:
        """Returns all found fixed characteristic lines as a list"""
        return self._fixed_characteristic_line_list

    def get_group_characteristic_lines(self) -> list:
        """Returns all found group characteristic lines as a list"""
        return self._group_characteristic_line_list

    def get_characteristic_maps(self) -> list:
        """Returns all found characteristic maps as a list"""
        return self._characteristic_map_list

    def get_fixed_characteristic_maps(self) -> list:
        """Returns all found fixed characteristic maps as a list"""
        return self._fixed_characteristic_map_list

    def get_group_characteristic_maps(self) -> list:
        """Returns all found group characteristic maps as a list"""
        return self._group_characteristic_map_list

    def get_distributions(self) -> list:
        """Returns all found distributions as a list"""
        return self._distribution_list

    def __str__(self) -> str:
        output_string = ""
        # Print the file header
        for line in self._file_header.splitlines(True):
            output_string += f"* {line}"

        # Print the file version
        output_string += "\nKONSERVIERUNG_FORMAT 2.0\n"

        # Print the functions list
        output_string += "\nFUNKTIONEN\n"
        for function in sorted(self._functions_list):
            output_string += f"  {function}\n"
        output_string += "END\n\n"

        # Print rest of DCM objects
        object_list = []
        object_list.extend(self._parameter_list)
        object_list.extend(self._block_parameter_list)
        object_list.extend(self._characteristic_line_list)
        object_list.extend(self._fixed_characteristic_line_list)
        object_list.extend(self._group_characteristic_line_list)
        object_list.extend(self._characteristic_map_list)
        object_list.extend(self._fixed_characteristic_map_list)
        object_list.extend(self._group_characteristic_map_list)
        object_list.extend(self._distribution_list)

        for item in sorted(object_list):
            output_string += f"\n{item}\n"

        return output_string<|MERGE_RESOLUTION|>--- conflicted
+++ resolved
@@ -123,30 +123,17 @@
         """
         _dcm_format = None
 
-<<<<<<< HEAD
-        with open(file, "r") as f:
-            for line in f:
-=======
         comment_qualifier = ("!", "*", ".")
 
         with open(file, "r", encoding="utf-8") as dcm_file:
             for line in dcm_file:
->>>>>>> 10a14121
                 # Remove whitespaces
                 line = line.strip()
 
                 # Check if line is comment
-<<<<<<< HEAD
-                if line.startswith(("!", "*", ".")):
-                    if not self._fileHeaderFinished:
-                        self._fileHeader = (
-                            self._fileHeader + line[1:].strip() + os.linesep
-                        )
-=======
                 if line.startswith(comment_qualifier):
                     if not self._file_header_finished:
                         self._file_header = self._file_header + line[1:].strip() + os.linesep
->>>>>>> 10a14121
                     continue
 
                 # At this point first comment block passed
@@ -159,23 +146,11 @@
                 # Check if format version line
                 if _dcm_format is None:
                     if line.startswith("KONSERVIERUNG_FORMAT"):
-<<<<<<< HEAD
-                        _dcmFormat = float(
-                            re.search(r"(\d\.\d)", line.strip()).group(1)
-                        )
-                        continue
-                    else:
-                        logging.info(f"Found line: {line}")
-                        raise Exception(
-                            "Incorrect file structure. DCM file format has to be first entry!"
-                        )
-=======
                         _dcm_format = float(re.search(r"(\d\.\d)", line.strip()).group(1))
                         continue
 
                     logging.info("Found line: %s", line)
                     raise Exception("Incorrect file structure. DCM file format has to be first entry!")
->>>>>>> 10a14121
 
                 # Check if functions start
                 if line.startswith("FUNKTIONEN"):
@@ -183,15 +158,8 @@
                         line = dcm_file.readline()
                         if line.startswith("END"):
                             break
-<<<<<<< HEAD
-                        functionMatch = re.search(
-                            r"FKT (.*?)(?: \"(.*?)?\"(?: \"(.*?)?\")?)?$", line.strip()
-                        )
-                        self._functionsList.append(
-=======
                         function_match = re.search(r"FKT (.*?)(?: \"(.*?)?\"(?: \"(.*?)?\")?)?$", line.strip())
                         self._functions_list.append(
->>>>>>> 10a14121
                             DcmFunction(
                                 function_match.group(1),
                                 function_match.group(2),
@@ -216,24 +184,12 @@
                         elif line.startswith("FUNKTION"):
                             found_parameter.function = self.parse_string(line)
                         elif line.startswith("WERT"):
-<<<<<<< HEAD
-                            foundParameter.value = self.convertValue(
-                                line.split(" ", 1)[1].strip()
-                            )
-=======
                             found_parameter.value = self.convert_value(line.split(" ", 1)[1].strip())
->>>>>>> 10a14121
                         elif line.startswith("EINHEIT_W"):
                             found_parameter.unit = self.parse_string(line)
                         elif line.startswith("VAR"):
                             found_parameter.variants.update(self.parse_variant(line))
                         elif line.startswith("TEXT"):
-<<<<<<< HEAD
-                            foundParameter.text = self.parseString(line)
-                        else:
-                            if not line.startswith("*"):
-                                logger.warning(f"Unknown parameter field: {line}")
-=======
                             found_parameter.text = self.parse_string(line)
                         elif line.startswith(comment_qualifier):
                             if found_parameter.comment is None:
@@ -242,48 +198,22 @@
                                 found_parameter.comment += line[1:].strip() + os.linesep
                         else:
                             logger.warning("Unknown parameter field: %s", line)
->>>>>>> 10a14121
 
                     self._parameter_list.append(found_parameter)
 
                 # Check if parameter block start
                 elif line.startswith("FESTWERTEBLOCK"):
-<<<<<<< HEAD
-                    blockData = re.search(
-                        r"FESTWERTEBLOCK\s+(.*?)\s+(\d+)(?:\s+\@\s+(\d+))?",
-                        line.strip(),
-                    )
-                    foundBlockParameter = DcmParameterBlock(blockData.group(1))
-                    foundBlockParameter.x_dimension = self.convertValue(
-                        blockData.group(2)
-                    )
-                    foundBlockParameter.y_dimension = (
-                        self.convertValue(blockData.group(3))
-                        if blockData.group(3) is not None
-                        else 1
-=======
                     block_data = re.search(r"FESTWERTEBLOCK\s+(.*?)\s+(\d+)(?:\s+\@\s+(\d+))?", line.strip())
                     found_block_parameter = DcmParameterBlock(block_data.group(1))
                     found_block_parameter.x_dimension = self.convert_value(block_data.group(2))
                     found_block_parameter.y_dimension = (
                         self.convert_value(block_data.group(3)) if block_data.group(3) is not None else 1
->>>>>>> 10a14121
                     )
                     while True:
                         line = dcm_file.readline().strip()
                         if line.startswith("END"):
-<<<<<<< HEAD
-                            if (
-                                len(foundBlockParameter.values)
-                                != foundBlockParameter.y_dimension
-                            ):
-                                logger.error(
-                                    f"Y dimension in {foundBlockParameter.name} do not match description!"
-                                )
-=======
                             if len(found_block_parameter.values) != found_block_parameter.y_dimension:
                                 logger.error("Y dimension in %s do not match description!", found_block_parameter.name)
->>>>>>> 10a14121
                             break
 
                         if line.startswith("LANGNAME"):
@@ -293,28 +223,13 @@
                         elif line.startswith("FUNKTION"):
                             found_block_parameter.function = self.parse_string(line)
                         elif line.startswith("WERT"):
-<<<<<<< HEAD
-                            parameters = self.parseBlockParameters(line)
-                            if len(parameters) != foundBlockParameter.x_dimension:
-                                logger.error(
-                                    f"X dimension in {foundBlockParameter.name} do not match description!"
-                                )
-                            foundBlockParameter.values.append(parameters)
-=======
                             parameters = self.parse_block_parameters(line)
                             if len(parameters) != found_block_parameter.x_dimension:
                                 logger.error("X dimension in %s do not match description!", found_block_parameter.name)
                             found_block_parameter.values.append(parameters)
->>>>>>> 10a14121
                         elif line.startswith("EINHEIT_W"):
                             found_block_parameter.unit = self.parse_string(line)
                         elif line.startswith("VAR"):
-<<<<<<< HEAD
-                            foundBlockParameter.variants.update(self.parseVariant(line))
-                        else:
-                            if not line.startswith("*"):
-                                logger.warning(f"Unknown parameter field: {line}")
-=======
                             found_block_parameter.variants.update(self.parse_variant(line))
                         elif line.startswith(comment_qualifier):
                             if found_block_parameter.comment is None:
@@ -323,41 +238,24 @@
                                 found_block_parameter.comment += line[1:].strip() + os.linesep
                         else:
                             logger.warning("Unknown parameter field: %s", line)
->>>>>>> 10a14121
 
                     self._block_parameter_list.append(found_block_parameter)
 
                 # Check if characteristic line
                 elif line.startswith("KENNLINIE"):
-<<<<<<< HEAD
-                    reMatch = re.search(r"KENNLINIE\s+(.*?)\s+(\d+)", line.strip())
-                    foundCharacteristicLine = DcmCharacteristicLine(reMatch.group(1))
-                    foundCharacteristicLine.x_dimension = self.convertValue(
-                        reMatch.group(2)
-                    )
-=======
                     re_match = re.search(r"KENNLINIE\s+(.*?)\s+(\d+)", line.strip())
                     found_characteristic_line = DcmCharacteristicLine(re_match.group(1))
                     found_characteristic_line.x_dimension = self.convert_value(re_match.group(2))
->>>>>>> 10a14121
                     parameters = []
                     stx = []
 
                     while True:
                         line = dcm_file.readline().strip()
                         if line.startswith("END"):
-<<<<<<< HEAD
-                            if len(stx) != foundCharacteristicLine.x_dimension:
-                                logger.error(
-                                    f"X dimension in {foundCharacteristicLine.name} do not match description!"
-                                )
-                            if len(parameters) != foundCharacteristicLine.x_dimension:
-=======
                             if len(stx) != found_characteristic_line.x_dimension:
                                 logger.error("X dimension in %s \
                                     do not match description!", found_characteristic_line.name)
                             if len(parameters) != found_characteristic_line.x_dimension:
->>>>>>> 10a14121
                                 logger.error(
                                     "Values dimension in %s \
                                         do not match description!", found_characteristic_line.name
@@ -368,13 +266,7 @@
                         if line.startswith("LANGNAME"):
                             found_characteristic_line.description = self.parse_string(line)
                         elif line.startswith("DISPLAYNAME"):
-<<<<<<< HEAD
-                            foundCharacteristicLine.display_name = self.parseString(
-                                line
-                            )
-=======
                             found_characteristic_line.display_name = self.parse_string(line)
->>>>>>> 10a14121
                         elif line.startswith("FUNKTION"):
                             found_characteristic_line.function = self.parse_string(line)
                         elif line.startswith("WERT"):
@@ -386,14 +278,6 @@
                         elif line.startswith("EINHEIT_X"):
                             found_characteristic_line.unit_x = self.parse_string(line)
                         elif line.startswith("VAR"):
-<<<<<<< HEAD
-                            foundCharacteristicLine.variants.update(
-                                self.parseVariant(line)
-                            )
-                        else:
-                            if not line.startswith("*"):
-                                logger.warning(f"Unknown parameter field: {line}")
-=======
                             found_characteristic_line.variants.update(self.parse_variant(line))
                         elif line.startswith(comment_qualifier):
                             re_match = re.search(r"SSTX\s+(.*)", line)
@@ -406,25 +290,14 @@
                                     found_characteristic_line.comment += line[1:].strip() + os.linesep
                         else:
                             logger.warning("Unknown parameter field: %s", line)
->>>>>>> 10a14121
 
                     self._characteristic_line_list.append(found_characteristic_line)
 
                 # Check if fixed characteristic line
                 elif line.startswith("FESTKENNLINIE"):
-<<<<<<< HEAD
-                    reMatch = re.search(r"FESTKENNLINIE\s+(.*?)\s+(\d+)", line.strip())
-                    foundFixedCharacteristicLine = DcmFixedCharacteristicLine(
-                        reMatch.group(1)
-                    )
-                    foundFixedCharacteristicLine.x_dimension = self.convertValue(
-                        reMatch.group(2)
-                    )
-=======
                     re_match = re.search(r"FESTKENNLINIE\s+(.*?)\s+(\d+)", line.strip())
                     found_fixed_characteristic_line = DcmFixedCharacteristicLine(re_match.group(1))
                     found_fixed_characteristic_line.x_dimension = self.convert_value(re_match.group(2))
->>>>>>> 10a14121
                     parameters = []
                     stx = []
 
@@ -435,36 +308,11 @@
                                 logger.error(
                                     "X dimension in %s do not match description!", found_fixed_characteristic_line.name
                                 )
-<<<<<<< HEAD
-                            if (
-                                len(parameters)
-                                != foundFixedCharacteristicLine.x_dimension
-                            ):
-=======
                             if len(parameters) != found_fixed_characteristic_line.x_dimension:
->>>>>>> 10a14121
                                 logger.error(
                                     "Values dimension in %s \
                                         do not match description!", found_fixed_characteristic_line.name
                                 )
-<<<<<<< HEAD
-                            foundFixedCharacteristicLine.values = dict(
-                                zip(stx, parameters)
-                            )
-                            break
-                        elif line.startswith("LANGNAME"):
-                            foundFixedCharacteristicLine.description = self.parseString(
-                                line
-                            )
-                        elif line.startswith("DISPLAYNAME"):
-                            foundFixedCharacteristicLine.display_name = (
-                                self.parseString(line)
-                            )
-                        elif line.startswith("FUNKTION"):
-                            foundFixedCharacteristicLine.function = self.parseString(
-                                line
-                            )
-=======
                             found_fixed_characteristic_line.values = dict(zip(stx, parameters))
                             break
 
@@ -474,46 +322,15 @@
                             found_fixed_characteristic_line.display_name = self.parse_string(line)
                         elif line.startswith("FUNKTION"):
                             found_fixed_characteristic_line.function = self.parse_string(line)
->>>>>>> 10a14121
                         elif line.startswith("WERT"):
                             parameters.extend(self.parse_block_parameters(line))
                         elif line.startswith("ST/X"):
                             stx.extend(self.parse_block_parameters(line))
                         elif line.startswith("EINHEIT_W"):
-<<<<<<< HEAD
-                            foundFixedCharacteristicLine.unit_values = self.parseString(
-                                line
-                            )
-=======
                             found_fixed_characteristic_line.unit_values = self.parse_string(line)
->>>>>>> 10a14121
                         elif line.startswith("EINHEIT_X"):
                             found_fixed_characteristic_line.unit_x = self.parse_string(line)
                         elif line.startswith("VAR"):
-<<<<<<< HEAD
-                            foundFixedCharacteristicLine.variants.update(
-                                self.parseVariant(line)
-                            )
-                        else:
-                            if not line.startswith("*"):
-                                logger.warning(f"Unknown parameter field: {line}")
-
-                    self._fixedCharacteristicLineList.append(
-                        foundFixedCharacteristicLine
-                    )
-
-                # Check if group characteristic line
-                elif line.startswith("GRUPPENKENNLINIE"):
-                    reMatch = re.search(
-                        r"GRUPPENKENNLINIE\s+(.*?)\s+(\d+)", line.strip()
-                    )
-                    foundGroupCharacteristicLine = DcmGroupCharacteristicLine(
-                        reMatch.group(1)
-                    )
-                    foundGroupCharacteristicLine.x_dimension = self.convertValue(
-                        reMatch.group(2)
-                    )
-=======
                             found_fixed_characteristic_line.variants.update(self.parse_variant(line))
                         elif line.startswith(comment_qualifier):
                             re_match = re.search(r"SSTX\s+(.*)", line)
@@ -534,21 +351,13 @@
                     re_match = re.search(r"GRUPPENKENNLINIE\s+(.*?)\s+(\d+)", line.strip())
                     found_group_characteristic_line = DcmGroupCharacteristicLine(re_match.group(1))
                     found_group_characteristic_line.x_dimension = self.convert_value(re_match.group(2))
->>>>>>> 10a14121
                     parameters = []
                     stx = []
 
                     while True:
                         line = dcm_file.readline().strip()
                         if line.startswith("END"):
-<<<<<<< HEAD
-                            if (
-                                len(parameters)
-                                != foundGroupCharacteristicLine.x_dimension
-                            ):
-=======
                             if len(parameters) != found_group_characteristic_line.x_dimension:
->>>>>>> 10a14121
                                 logger.error(
                                     "Values dimension in %s \
                                         do not match description!", found_group_characteristic_line.name
@@ -558,24 +367,6 @@
                                     "X dimension in %s \
                                         do not match description!", found_group_characteristic_line.name
                                 )
-<<<<<<< HEAD
-                            foundGroupCharacteristicLine.values = dict(
-                                zip(stx, parameters)
-                            )
-                            break
-                        elif line.startswith("LANGNAME"):
-                            foundGroupCharacteristicLine.description = self.parseString(
-                                line
-                            )
-                        elif line.startswith("DISPLAYNAME"):
-                            foundGroupCharacteristicLine.display_name = (
-                                self.parseString(line)
-                            )
-                        elif line.startswith("FUNKTION"):
-                            foundGroupCharacteristicLine.function = self.parseString(
-                                line
-                            )
-=======
                             found_group_characteristic_line.values = dict(zip(stx, parameters))
                             break
 
@@ -585,96 +376,15 @@
                             found_group_characteristic_line.display_name = self.parse_string(line)
                         elif line.startswith("FUNKTION"):
                             found_group_characteristic_line.function = self.parse_string(line)
->>>>>>> 10a14121
                         elif line.startswith("WERT"):
                             parameters.extend(self.parse_block_parameters(line))
                         elif line.startswith("ST/X"):
                             stx.extend(self.parse_block_parameters(line))
                         elif line.startswith("EINHEIT_W"):
-<<<<<<< HEAD
-                            foundGroupCharacteristicLine.unit_values = self.parseString(
-                                line
-                            )
-=======
                             found_group_characteristic_line.unit_values = self.parse_string(line)
->>>>>>> 10a14121
                         elif line.startswith("EINHEIT_X"):
                             found_group_characteristic_line.unit_x = self.parse_string(line)
                         elif line.startswith("VAR"):
-<<<<<<< HEAD
-                            foundGroupCharacteristicLine.variants.update(
-                                self.parseVariant(line)
-                            )
-                        else:
-                            if not line.startswith("*"):
-                                logger.warning(f"Unknown parameter field: {line}")
-
-                    self._groupCharacteristicLineList.append(
-                        foundGroupCharacteristicLine
-                    )
-
-                # Check for characteristic map
-                elif line.startswith("KENNFELD "):
-                    # reMatch = re.search(r"KENNFELD\s+(.*?)\s+(\d+)\s+(\d+)", line.strip())
-                    # foundCharacteristicMap = DcmCharacteristicMap(reMatch.group(1))
-                    # # foundCharacteristicMap.x_dimension = self.convertValue(reMatch.group(2))
-                    # # foundCharacteristicMap.y_dimension = self.convertValue(reMatch.group(3))
-                    # stx = []
-                    # sty = None
-
-                    # while True:
-                    #     line = f.readline().strip()
-                    #     if line.startswith("END"):
-                    #         if len(foundCharacteristicMap.values) != foundCharacteristicMap.y_dimension:
-                    #             logger.error(
-                    #                 f"Values dimension in {foundCharacteristicMap.name} does not match description!"
-                    #             )
-                    #         if len(stx) != foundCharacteristicMap.x_dimension:
-                    #             logger.error(f"X dimension in {foundCharacteristicMap.name} do not match description!")
-                    #         for name, entry in foundCharacteristicMap.values.items():
-                    #             if len(entry) != foundCharacteristicMap.x_dimension:
-                    #                 logger.error(
-                    #                     f"Values dimension in {foundCharacteristicMap.name} does not match description!"
-                    #                 )
-                    #             else:
-                    #                 foundCharacteristicMap.values[name] = dict(zip(stx, entry))
-                    #         break
-                    #     elif line.startswith("LANGNAME"):
-                    #         foundCharacteristicMap.description = self.parseString(line)
-                    #     elif line.startswith("DISPLAYNAME"):
-                    #         foundCharacteristicMap.display_name = self.parseString(line)
-                    #     elif line.startswith("FUNKTION"):
-                    #         foundCharacteristicMap.function = self.parseString(line)
-                    #     elif line.startswith("WERT"):
-                    #         if stx is None or sty is None:
-                    #             raise ValueError(f"Values before stx/sty in {foundCharacteristicMap.name}")
-                    #         parameters = self.parseBlockParameters(line)
-                    #         if sty not in foundCharacteristicMap.values.keys():
-                    #             foundCharacteristicMap.values[sty] = []
-                    #         foundCharacteristicMap.values[sty].extend(parameters)
-                    #     elif line.startswith("ST/X"):
-                    #         stx.extend(self.parseBlockParameters(line))
-                    #     elif line.startswith("ST/Y"):
-                    #         sty = self.convertValue(line.split(" ", 1)[1].strip())
-                    #     elif line.startswith("EINHEIT_W"):
-                    #         foundCharacteristicMap.unit_values = self.parseString(line)
-                    #     elif line.startswith("EINHEIT_X"):
-                    #         foundCharacteristicMap.unit_x = self.parseString(line)
-                    #     elif line.startswith("EINHEIT_Y"):
-                    #         foundCharacteristicMap.unit_y = self.parseString(line)
-                    #     elif line.startswith("VAR"):
-                    #         foundCharacteristicMap.variants.update(self.parseVariant(line))
-                    #     else:
-                    #         if not line.startswith("*"):
-                    #             logger.warning(f"Unknown parameter field: {line}")
-
-                    reMatch = re.search(
-                        r"KENNFELD\s+(.*?)\s+(\d+)\s+(\d+)", line.strip()
-                    )
-                    foundCharacteristicMap = DcmCharacteristicMap(reMatch.group(1))
-                    x_dimension = self.convertValue(reMatch.group(2))
-                    y_dimension = self.convertValue(reMatch.group(3))
-=======
                             found_group_characteristic_line.variants.update(self.parse_variant(line))
                         elif line.startswith(comment_qualifier):
                             re_match = re.search(r"SSTX\s+(.*)", line)
@@ -696,7 +406,6 @@
                     found_characteristic_map = DcmCharacteristicMap(re_match.group(1))
                     found_characteristic_map.x_dimension = self.convert_value(re_match.group(2))
                     found_characteristic_map.y_dimension = self.convert_value(re_match.group(3))
->>>>>>> 10a14121
                     stx = []
                     sty = None
                     stys = []
@@ -705,60 +414,20 @@
                     while True:
                         line = dcm_file.readline().strip()
                         if line.startswith("END"):
-<<<<<<< HEAD
-                            if len(_values) != y_dimension:
-=======
                             if len(found_characteristic_map.values) != found_characteristic_map.y_dimension:
->>>>>>> 10a14121
                                 logger.error(
                                     "Values dimension in %s \
                                         does not match description!", found_characteristic_map.name
                                 )
-<<<<<<< HEAD
-                            if len(stx) != x_dimension:
-                                logger.error(
-                                    f"X dimension in {foundCharacteristicMap.name} do not match description!"
-                                )
-                            for name, entry in _values.items():
-                                if len(entry) != x_dimension:
-=======
                             if len(stx) != found_characteristic_map.x_dimension:
                                 logger.error("X dimension in %s \
                                     do not match description!", found_characteristic_map.name)
                             for name, entry in found_characteristic_map.values.items():
                                 if len(entry) != found_characteristic_map.x_dimension:
->>>>>>> 10a14121
                                     logger.error(
                                         "Values dimension in %s \
                                             does not match description!", found_characteristic_map.name
                                     )
-<<<<<<< HEAD
-
-                            foundCharacteristicMap.values = list(_values.values())
-                            foundCharacteristicMap.coords = (stx, stys)
-                            break
-                        elif line.startswith("LANGNAME"):
-                            foundCharacteristicMap.attrs[
-                                "description"
-                            ] = self.parseString(line)
-                        elif line.startswith("DISPLAYNAME"):
-                            foundCharacteristicMap.attrs[
-                                "display_name"
-                            ] = self.parseString(line)
-                        elif line.startswith("FUNKTION"):
-                            foundCharacteristicMap.attrs["function"] = self.parseString(
-                                line
-                            )
-                        elif line.startswith("WERT"):
-                            if not (stx or stys):
-                                raise ValueError(
-                                    f"Values before stx/sty in {foundCharacteristicMap.name}"
-                                )
-                            parameters = self.parseBlockParameters(line)
-                            if sty not in _values.keys():
-                                _values[sty] = []
-                            _values[sty].extend(parameters)
-=======
                                 else:
                                     found_characteristic_map.values[name] = dict(zip(stx, entry))
                             break
@@ -776,33 +445,9 @@
                             if sty not in found_characteristic_map.values:
                                 found_characteristic_map.values[sty] = []
                             found_characteristic_map.values[sty].extend(parameters)
->>>>>>> 10a14121
                         elif line.startswith("ST/X"):
                             stx.extend(self.parse_block_parameters(line))
                         elif line.startswith("ST/Y"):
-<<<<<<< HEAD
-                            sty = self.convertValue(line.split(" ", 1)[1].strip())
-                            stys.append(sty)
-                        elif line.startswith("EINHEIT_W"):
-                            foundCharacteristicMap.attrs["units"] = self.parseString(
-                                line
-                            )
-                        elif line.startswith("EINHEIT_X"):
-                            foundCharacteristicMap.attrs["units_x"] = self.parseString(
-                                line
-                            )
-                        elif line.startswith("EINHEIT_Y"):
-                            foundCharacteristicMap.attrs["units_y"] = self.parseString(
-                                line
-                            )
-                        elif line.startswith("VAR"):
-                            foundCharacteristicMap.attrs["variants"].update(
-                                self.parseVariant(line)
-                            )
-                        else:
-                            if not line.startswith("*"):
-                                logger.warning(f"Unknown parameter field: {line}")
-=======
                             sty = self.convert_value(line.split(" ", 1)[1].strip())
                         elif line.startswith("EINHEIT_W"):
                             found_characteristic_map.unit_values = self.parse_string(line)
@@ -826,45 +471,22 @@
                                     found_characteristic_map.comment += line[1:].strip() + os.linesep
                         else:
                             logger.warning("Unknown parameter field: %s", line)
->>>>>>> 10a14121
 
                     self._characteristic_map_list.append(found_characteristic_map)
 
                 # Check for fixed characteristic map
                 elif line.startswith("FESTKENNFELD "):
-<<<<<<< HEAD
-                    reMatch = re.search(
-                        r"FESTKENNFELD\s+(.*?)\s+(\d+)\s+(\d+)", line.strip()
-                    )
-                    foundFixedCharacteristicMap = DcmFixedCharacteristicMap(
-                        reMatch.group(1)
-                    )
-                    foundFixedCharacteristicMap.x_dimension = self.convertValue(
-                        reMatch.group(2)
-                    )
-                    foundFixedCharacteristicMap.y_dimension = self.convertValue(
-                        reMatch.group(3)
-                    )
-=======
                     re_match = re.search(r"FESTKENNFELD\s+(.*?)\s+(\d+)\s+(\d+)", line.strip())
                     found_fixed_characteristic_map = DcmFixedCharacteristicMap(re_match.group(1))
                     found_fixed_characteristic_map.x_dimension = self.convert_value(re_match.group(2))
                     found_fixed_characteristic_map.y_dimension = self.convert_value(re_match.group(3))
->>>>>>> 10a14121
                     stx = []
                     sty = None
 
                     while True:
                         line = dcm_file.readline().strip()
                         if line.startswith("END"):
-<<<<<<< HEAD
-                            if (
-                                len(foundFixedCharacteristicMap.values)
-                                != foundFixedCharacteristicMap.y_dimension
-                            ):
-=======
                             if len(found_fixed_characteristic_map.values) != found_fixed_characteristic_map.y_dimension:
->>>>>>> 10a14121
                                 logger.error(
                                     "Values dimension in %s \
                                         does not match description!", found_fixed_characteristic_map.name
@@ -873,51 +495,13 @@
                                 logger.error(
                                     "X dimension in %s do not match description!", found_fixed_characteristic_map.name
                                 )
-<<<<<<< HEAD
-                            for (
-                                name,
-                                entry,
-                            ) in foundFixedCharacteristicMap.values.items():
-                                if (
-                                    len(entry)
-                                    != foundFixedCharacteristicMap.x_dimension
-                                ):
-=======
                             for name, entry in found_fixed_characteristic_map.values.items():
                                 if len(entry) != found_fixed_characteristic_map.x_dimension:
->>>>>>> 10a14121
                                     logger.error(
                                         "Values dimension in %s \
                                             does not match description!", found_fixed_characteristic_map.name
                                     )
                                 else:
-<<<<<<< HEAD
-                                    foundFixedCharacteristicMap.values[name] = dict(
-                                        zip(stx, entry)
-                                    )
-                            break
-                        elif line.startswith("LANGNAME"):
-                            foundFixedCharacteristicMap.description = self.parseString(
-                                line
-                            )
-                        elif line.startswith("DISPLAYNAME"):
-                            foundFixedCharacteristicMap.display_name = self.parseString(
-                                line
-                            )
-                        elif line.startswith("FUNKTION"):
-                            foundFixedCharacteristicMap.function = self.parseString(
-                                line
-                            )
-                        elif line.startswith("WERT"):
-                            if stx is None or sty is None:
-                                raise ValueError(
-                                    f"Values before stx/sty in {foundFixedCharacteristicMap.name}"
-                                )
-                            parameters = self.parseBlockParameters(line)
-                            if sty not in foundFixedCharacteristicMap.values.keys():
-                                foundFixedCharacteristicMap.values[sty] = []
-                            foundFixedCharacteristicMap.values[sty].extend(parameters)
-=======
                                     found_fixed_characteristic_map.values[name] = dict(zip(stx, entry))
                             break
 
@@ -934,32 +518,17 @@
                             if sty not in found_fixed_characteristic_map.values:
                                 found_fixed_characteristic_map.values[sty] = []
                             found_fixed_characteristic_map.values[sty].extend(parameters)
->>>>>>> 10a14121
                         elif line.startswith("ST/X"):
                             stx.extend(self.parse_block_parameters(line))
                         elif line.startswith("ST/Y"):
                             sty = self.convert_value(line.split(" ", 1)[1].strip())
                         elif line.startswith("EINHEIT_W"):
-<<<<<<< HEAD
-                            foundFixedCharacteristicMap.unit_values = self.parseString(
-                                line
-                            )
-=======
                             found_fixed_characteristic_map.unit_values = self.parse_string(line)
->>>>>>> 10a14121
                         elif line.startswith("EINHEIT_X"):
                             found_fixed_characteristic_map.unit_x = self.parse_string(line)
                         elif line.startswith("EINHEIT_Y"):
                             found_fixed_characteristic_map.unit_y = self.parse_string(line)
                         elif line.startswith("VAR"):
-<<<<<<< HEAD
-                            foundFixedCharacteristicMap.variants.update(
-                                self.parseVariant(line)
-                            )
-                        else:
-                            if not line.startswith("*"):
-                                logger.warning(f"Unknown parameter field: {line}")
-=======
                             found_fixed_characteristic_map.variants.update(self.parse_variant(line))
                         elif line.startswith(comment_qualifier):
                             re_match_x = re.search(r"SSTX\s+(.*)", line)
@@ -975,113 +544,19 @@
                                     found_fixed_characteristic_map.comment += line[1:].strip() + os.linesep
                         else:
                             logger.warning("Unknown parameter field: %s", line)
->>>>>>> 10a14121
 
                     self._fixed_characteristic_map_list.append(found_fixed_characteristic_map)
 
                 # Check for group characteristic map
                 elif line.startswith("GRUPPENKENNFELD "):
-<<<<<<< HEAD
-                    # reMatch = re.search(
-                    #     r"GRUPPENKENNFELD\s+(.*?)\s+(\d+)\s+(\d+)", line.strip()
-                    # )
-                    # foundGroupCharacteristicMap = DcmGroupCharacteristicMap(
-                    #     reMatch.group(1)
-                    # )
-                    # foundGroupCharacteristicMap.x_dimension = self.convertValue(
-                    #     reMatch.group(2)
-                    # )
-                    # foundGroupCharacteristicMap.y_dimension = self.convertValue(
-                    #     reMatch.group(3)
-                    # )
-                    # stx = []
-                    # sty = None
-
-                    # while True:
-                    #     line = f.readline().strip()
-                    #     if line.startswith("END"):
-                    #         if (
-                    #             len(foundGroupCharacteristicMap.values)
-                    #             != foundGroupCharacteristicMap.y_dimension
-                    #         ):
-                    #             logger.error(
-                    #                 f"Values dimension in {foundGroupCharacteristicMap.name} does not match description!"
-                    #             )
-                    #         if len(stx) != foundGroupCharacteristicMap.x_dimension:
-                    #             logger.error(
-                    #                 f"X dimension in {foundGroupCharacteristicMap.name} do not match description!"
-                    #             )
-                    #         for (
-                    #             name,
-                    #             entry,
-                    #         ) in foundGroupCharacteristicMap.values.items():
-                    #             if (
-                    #                 len(entry)
-                    #                 != foundGroupCharacteristicMap.x_dimension
-                    #             ):
-                    #                 logger.error(
-                    #                     f"Values dimension in {foundGroupCharacteristicMap.name} does not match description!"
-                    #                 )
-                    #             else:
-                    #                 foundGroupCharacteristicMap.values[name] = dict(
-                    #                     zip(stx, entry)
-                    #                 )
-                    #         break
-                    #     elif line.startswith("LANGNAME"):
-                    #         foundGroupCharacteristicMap.description = self.parseString(
-                    #             line
-                    #         )
-                    #     elif line.startswith("DISPLAYNAME"):
-                    #         foundGroupCharacteristicMap.display_name = self.parseString(
-                    #             line
-                    #         )
-                    #     elif line.startswith("FUNKTION"):
-                    #         foundGroupCharacteristicMap.function = self.parseString(
-                    #             line
-                    #         )
-                    #     elif line.startswith("WERT"):
-                    #         if stx is None or sty is None:
-                    #             raise ValueError(
-                    #                 f"Values before stx/sty in {foundGroupCharacteristicMap.name}"
-                    #             )
-                    #         parameters = self.parseBlockParameters(line)
-                    #         if sty not in foundGroupCharacteristicMap.values.keys():
-                    #             foundGroupCharacteristicMap.values[sty] = []
-                    #         foundGroupCharacteristicMap.values[sty].extend(parameters)
-                    #     elif line.startswith("ST/X"):
-                    #         stx.extend(self.parseBlockParameters(line))
-                    #     elif line.startswith("ST/Y"):
-                    #         sty = self.convertValue(line.split(" ", 1)[1].strip())
-                    #     elif line.startswith("EINHEIT_W"):
-                    #         foundGroupCharacteristicMap.unit_values = self.parseString(
-                    #             line
-                    #         )
-                    #     elif line.startswith("EINHEIT_X"):
-                    #         foundGroupCharacteristicMap.unit_x = self.parseString(line)
-                    #     elif line.startswith("EINHEIT_Y"):
-                    #         foundGroupCharacteristicMap.unit_y = self.parseString(line)
-                    #     elif line.startswith("VAR"):
-                    #         foundGroupCharacteristicMap.variants.update(
-                    #             self.parseVariant(line)
-                    #         )
-                    #     else:
-                    #         if not line.startswith("*"):
-                    #             logger.warning(f"Unknown parameter field: {line}")
-
-                    reMatch = re.search(
-                        r"GRUPPENKENNFELD\s+(.*?)\s+(\d+)\s+(\d+)", line.strip()
-                    )
-                    foundGroupCharacteristicMap = DcmGroupCharacteristicMap(
+                    re_match = re.search(r"GRUPPENKENNFELD\s+(.*?)\s+(\d+)\s+(\d+)", line.strip())
+
+                    found_group_characteristic_map = foundGroupCharacteristicMap = DcmGroupCharacteristicMap(
                         reMatch.group(1)
                     )
-                    x_dimension = self.convertValue(reMatch.group(2))
-                    y_dimension = self.convertValue(reMatch.group(3))
-=======
-                    re_match = re.search(r"GRUPPENKENNFELD\s+(.*?)\s+(\d+)\s+(\d+)", line.strip())
-                    found_group_characteristic_map = DcmGroupCharacteristicMap(re_match.group(1))
-                    found_group_characteristic_map.x_dimension = self.convert_value(re_match.group(2))
-                    found_group_characteristic_map.y_dimension = self.convert_value(re_match.group(3))
->>>>>>> 10a14121
+                    x_dimension = self.convert_value(reMatch.group(2))
+                    y_dimension = self.convert_value(reMatch.group(3))
+                    
                     stx = []
                     sty = None
                     stys = []
@@ -1090,163 +565,86 @@
                     while True:
                         line = dcm_file.readline().strip()
                         if line.startswith("END"):
-<<<<<<< HEAD
                             if len(_values) != y_dimension:
-=======
-                            if len(found_group_characteristic_map.values) != found_group_characteristic_map.y_dimension:
->>>>>>> 10a14121
                                 logger.error(
                                     "Values dimension in %s \
                                         does not match description!", found_group_characteristic_map.name
                                 )
-<<<<<<< HEAD
                             if len(stx) != x_dimension:
-=======
-                            if len(stx) != found_group_characteristic_map.x_dimension:
->>>>>>> 10a14121
                                 logger.error(
                                     "X dimension in %s do not match description!", found_group_characteristic_map.name
                                 )
-<<<<<<< HEAD
                             for name, entry in _values.items():
                                 if len(entry) != x_dimension:
-=======
-                            for name, entry in found_group_characteristic_map.values.items():
-                                if len(entry) != found_group_characteristic_map.x_dimension:
->>>>>>> 10a14121
                                     logger.error(
                                         "Values dimension in %s \
                                             does not match description!", found_group_characteristic_map.name
                                     )
-<<<<<<< HEAD
-
-                            foundGroupCharacteristicMap.values = list(_values.values())
-                            foundGroupCharacteristicMap.coords = (stx, stys)
+
+                            found_group_characteristic_map.values = list(_values.values())
+                            found_group_characteristic_map.coords = (stx, stys)
                             break
                         elif line.startswith("LANGNAME"):
-                            foundGroupCharacteristicMap.attrs[
+                            found_group_characteristic_map.attrs[
                                 "description"
-                            ] = self.parseString(line)
-                        elif line.startswith("DISPLAYNAME"):
-                            foundGroupCharacteristicMap.attrs[
+                            ] = self.parse_string(line)
+                        elif line.startswith("DISPLAYNAME"):
+                            found_group_characteristic_map.attrs[
                                 "display_name"
-                            ] = self.parseString(line)
-                        elif line.startswith("FUNKTION"):
-                            foundGroupCharacteristicMap.attrs[
+                            ] = self.parse_string(line)
+                        elif line.startswith("FUNKTION"):
+                            found_group_characteristic_map.attrs[
                                 "function"
-                            ] = self.parseString(line)
+                            ] = self.parse_string(line)
                         elif line.startswith("WERT"):
                             if not (stx or stys):
                                 raise ValueError(
-                                    f"Values before stx/sty in {foundGroupCharacteristicMap.name}"
-                                )
-                            parameters = self.parseBlockParameters(line)
+                                    f"Values before stx/sty in {found_group_characteristic_map.name}"
+                                )
+                            parameters = self.parse_block_parameters(line)
                             if sty not in _values.keys():
                                 _values[sty] = []
                             _values[sty].extend(parameters)
-=======
-                                else:
-                                    found_group_characteristic_map.values[name] = dict(zip(stx, entry))
-                            break
-
-                        if line.startswith("LANGNAME"):
-                            found_group_characteristic_map.description = self.parse_string(line)
-                        elif line.startswith("DISPLAYNAME"):
-                            found_group_characteristic_map.display_name = self.parse_string(line)
-                        elif line.startswith("FUNKTION"):
-                            found_group_characteristic_map.function = self.parse_string(line)
-                        elif line.startswith("WERT"):
-                            if stx is None or sty is None:
-                                raise ValueError(f"Values before stx/sty in {found_group_characteristic_map.name}")
-                            parameters = self.parse_block_parameters(line)
-                            if sty not in found_group_characteristic_map.values:
-                                found_group_characteristic_map.values[sty] = []
-                            found_group_characteristic_map.values[sty].extend(parameters)
->>>>>>> 10a14121
                         elif line.startswith("ST/X"):
                             stx.extend(self.parse_block_parameters(line))
                         elif line.startswith("ST/Y"):
-<<<<<<< HEAD
-                            sty = self.convertValue(line.split(" ", 1)[1].strip())
+                            sty = self.convert_value(line.split(" ", 1)[1].strip())
                             stys.append(sty)
                         elif line.startswith("EINHEIT_W"):
-                            foundGroupCharacteristicMap.attrs[
+                            found_group_characteristic_map.attrs[
                                 "units"
-                            ] = self.parseString(line)
+                            ] = self.parse_string(line)
                         elif line.startswith("EINHEIT_X"):
-                            foundGroupCharacteristicMap.attrs[
+                            found_group_characteristic_map.attrs[
                                 "units_x"
-                            ] = self.parseString(line)
+                            ] = self.parse_string(line)
                         elif line.startswith("EINHEIT_Y"):
-                            foundGroupCharacteristicMap.attrs[
+                            found_group_characteristic_map.attrs[
                                 "units_y"
-                            ] = self.parseString(line)
-                        elif line.startswith("VAR"):
-                            foundGroupCharacteristicMap.attrs["variants"].update(
-                                self.parseVariant(line)
+                            ] = self.parse_string(line)
+                        elif line.startswith("VAR"):
+                            found_group_characteristic_map.attrs["variants"].update(
+                                self.parse_variant(line)
                             )
                         else:
                             if not line.startswith("*"):
                                 logger.warning(f"Unknown parameter field: {line}")
-=======
-                            sty = self.convert_value(line.split(" ", 1)[1].strip())
-                        elif line.startswith("EINHEIT_W"):
-                            found_group_characteristic_map.unit_values = self.parse_string(line)
-                        elif line.startswith("EINHEIT_X"):
-                            found_group_characteristic_map.unit_x = self.parse_string(line)
-                        elif line.startswith("EINHEIT_Y"):
-                            found_group_characteristic_map.unit_y = self.parse_string(line)
-                        elif line.startswith("VAR"):
-                            found_group_characteristic_map.variants.update(self.parse_variant(line))
-                        elif line.startswith(comment_qualifier):
-                            re_match_x = re.search(r"SSTX\s+(.*)", line)
-                            re_match_y = re.search(r"SSTY\s+(.*)", line)
-                            if re_match_x:
-                                found_group_characteristic_map.x_mapping = re_match_x.group(1)
-                            elif re_match_y:
-                                found_group_characteristic_map.y_mapping = re_match_y.group(1)
-                            else:
-                                if found_group_characteristic_map.comment is None:
-                                    found_group_characteristic_map.comment = line[1:].strip() + os.linesep
-                                else:
-                                    found_group_characteristic_map.comment += line[1:].strip() + os.linesep
-                        else:
-                            logger.warning("Unknown parameter field: %s", line)
->>>>>>> 10a14121
 
                     self._group_characteristic_map_list.append(found_group_characteristic_map)
 
                 # Check if distribution
                 elif line.startswith("STUETZSTELLENVERTEILUNG"):
-<<<<<<< HEAD
-                    reMatch = re.search(
-                        r"STUETZSTELLENVERTEILUNG\s+(.*?)\s+(\d+)", line.strip()
-                    )
-                    foundDistribution = DcmDistribution(reMatch.group(1))
-                    foundDistribution.x_dimension = self.convertValue(reMatch.group(2))
-=======
                     re_match = re.search(r"STUETZSTELLENVERTEILUNG\s+(.*?)\s+(\d+)", line.strip())
                     found_distribution = DcmDistribution(re_match.group(1))
                     found_distribution.x_dimension = self.convert_value(re_match.group(2))
->>>>>>> 10a14121
                     parameters = None
                     stx = None
 
                     while True:
                         line = dcm_file.readline().strip()
                         if line.startswith("END"):
-<<<<<<< HEAD
-                            if (
-                                len(foundDistribution.values)
-                                != foundDistribution.x_dimension
-                            ):
-                                logger.error(
-                                    f"X dimension in {foundDistribution.name} do not match description!"
-                                )
-=======
                             if len(found_distribution.values) != found_distribution.x_dimension:
                                 logger.error("X dimension in %s do not match description!", found_distribution.name)
->>>>>>> 10a14121
                             break
 
                         if line.startswith("LANGNAME"):
@@ -1256,22 +654,10 @@
                         elif line.startswith("FUNKTION"):
                             found_distribution.function = self.parse_string(line)
                         elif line.startswith("ST/X"):
-<<<<<<< HEAD
-                            foundDistribution.values.extend(
-                                self.parseBlockParameters(line)
-                            )
-=======
                             found_distribution.values.extend(self.parse_block_parameters(line))
->>>>>>> 10a14121
                         elif line.startswith("EINHEIT_X"):
                             found_distribution.unit_x = self.parse_string(line)
                         elif line.startswith("VAR"):
-<<<<<<< HEAD
-                            foundDistribution.variants.update(self.parseVariant(line))
-                        else:
-                            if not line.startswith("*"):
-                                logger.warning(f"Unknown parameter field: {line}")
-=======
                             found_distribution.variants.update(self.parse_variant(line))
                         elif line.startswith(comment_qualifier):
                             if found_distribution.comment is None:
@@ -1280,7 +666,6 @@
                                 found_distribution.comment += line[1:].strip() + os.linesep
                         else:
                             logger.warning("Unknown parameter field: %s", line)
->>>>>>> 10a14121
 
                     self._distribution_list.append(found_distribution)
 
